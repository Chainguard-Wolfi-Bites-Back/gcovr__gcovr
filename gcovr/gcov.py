--- conflicted
+++ resolved
@@ -141,29 +141,7 @@
 
     key = os.path.normpath(fname)
 
-<<<<<<< HEAD
     coverage, source_lines = parse_coverage(
-=======
-    parser_flags = ParserFlags.NONE
-    if options.gcov_ignore_parse_errors:
-        parser_flags |= ParserFlags.IGNORE_PARSE_ERRORS
-    if options.exclude_function_lines:
-        parser_flags |= ParserFlags.EXCLUDE_FUNCTION_LINES
-    if options.exclude_internal_functions:
-        parser_flags |= ParserFlags.EXCLUDE_INTERNAL_FUNCTIONS
-    if options.exclude_unreachable_branches:
-        parser_flags |= ParserFlags.EXCLUDE_UNREACHABLE_BRANCHES
-    if options.exclude_throw_branches:
-        parser_flags |= ParserFlags.EXCLUDE_THROW_BRANCHES
-    if options.respect_exclusion_markers:
-        parser_flags |= ParserFlags.RESPECT_EXCLUSION_MARKERS
-    if options.show_decision:
-        parser_flags |= ParserFlags.PARSE_DECISIONS
-    if options.show_calls:
-        parser_flags |= ParserFlags.PARSE_CALLS
-
-    coverage = parse_coverage(
->>>>>>> 7111438d
         lines,
         filename=key,
         ignore_parse_errors=options.gcov_ignore_parse_errors,
