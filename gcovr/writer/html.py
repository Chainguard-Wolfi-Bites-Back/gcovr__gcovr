# -*- coding:utf-8 -*-

#  ************************** Copyrights and license ***************************
#
# This file is part of gcovr 5.2, a parsing and reporting tool for gcov.
# https://gcovr.com/en/stable
#
# _____________________________________________________________________________
#
# Copyright (c) 2013-2022 the gcovr authors
# Copyright (c) 2013 Sandia Corporation.
# Under the terms of Contract DE-AC04-94AL85000 with Sandia Corporation,
# the U.S. Government retains certain rights in this software.
#
# This software is distributed under the 3-clause BSD License.
# For more information, see the README.rst file.
#
# ****************************************************************************

import logging
import os
import hashlib
import io
from argparse import ArgumentTypeError
from typing import Callable, Optional, Union

from ..version import __version__
from ..utils import (
    force_unix_separator,
    realpath,
    commonpath,
    sort_coverage,
    open_text_for_writing,
)
from ..coverage import (
    CovData,
    CoverageStat,
    DecisionCoverage,
    DecisionCoverageConditional,
    DecisionCoverageStat,
    DecisionCoverageSwitch,
    DecisionCoverageUncheckable,
    LineCoverage,
    SummarizedStats,
)

logger = logging.getLogger("gcovr")


class Lazy:
    def __init__(self, fn):
        def load(*args):
            result = fn(*args)

            def reuse_value(*args):
                return result

            self.get = reuse_value
            return result

        self.get = load

    def __call__(self, *args):
        return self.get(*args)


# Loading Jinja and preparing the environmen is fairly costly.
# Only do this work if templates are actually used.
# This speeds up text and XML output.
@Lazy
def templates():
    from jinja2 import Environment, PackageLoader

    return Environment(
        loader=PackageLoader("gcovr"),
        autoescape=True,
        trim_blocks=True,
        lstrip_blocks=True,
    )


@Lazy
def user_templates():
    from jinja2 import Environment, FunctionLoader

    def load_user_template(template):
        contents = None
        try:
            with open(template, "rb") as f:
                contents = f.read().decode("utf-8")
        # This exception can only occure if the file gets inaccesable while gcovr is running.
        except Exception:  # pragma: no cover
            pass

        return contents

    return Environment(
        loader=FunctionLoader(load_user_template),
        autoescape=True,
        trim_blocks=True,
        lstrip_blocks=True,
    )


class CssRenderer:

    THEMES = ["green", "blue"]

    @staticmethod
    def get_themes():
        return CssRenderer.THEMES

    @staticmethod
    def get_default_theme():
        return CssRenderer.THEMES[0]

    @staticmethod
    def load_css_template(options):
        if options.html_css is not None:
            template_path = os.path.relpath(options.html_css)
            return user_templates().get_template(template_path)

        return templates().get_template("style.css")

    @staticmethod
    def render(options):
        template = CssRenderer.load_css_template(options)
        return template.render(
            tab_size=options.html_tab_size,
        )


class NullHighlighting:
    def get_css(self):
        return ""

    @staticmethod
    def highlighter_for_file(filename):
        return lambda code: [line.rstrip() for line in code.split("\n")]


class PygmentHighlighting:
    def __init__(self):
        self.formatter = None
        try:
            from pygments.formatters.html import HtmlFormatter

            self.formatter = HtmlFormatter(nowrap=True)
        except ImportError as e:  # pragma: no cover
            logger.warning(f"No syntax highlighting available: {str(e)}")

    def get_css(self):
        if self.formatter is None:  # pragma: no cover
            return ""
        return (
            "\n\n/* pygments syntax highlighting */\n" + self.formatter.get_style_defs()
        )

    # Set the lexer for the given filename. Return true if a lexer is found
    def highlighter_for_file(self, filename):
        if self.formatter is None:  # pragma: no cover
            return NullHighlighting.highlighter_for_file(filename)

        import pygments
        from pygments.lexers import get_lexer_for_filename
        from markupsafe import Markup

        try:
            lexer = get_lexer_for_filename(filename, None, stripnl=False)
            return lambda code: [
                Markup(line.rstrip())
                for line in pygments.highlight(code, lexer, self.formatter).split("\n")
            ]
        except pygments.util.ClassNotFound:  # pragma: no cover
            return NullHighlighting.highlighter_for_file(filename)


@Lazy
def get_formatter(options):
    return (
        PygmentHighlighting()
        if options.html_details_syntax_highlighting
        else NullHighlighting()
    )


def coverage_to_class(coverage, medium_threshold, high_threshold):
    if coverage is None:
        return "coverage-unknown"
    if coverage == 0:
        return "coverage-none"
    if coverage < medium_threshold:
        return "coverage-low"
    if coverage < high_threshold:
        return "coverage-medium"
    return "coverage-high"


class RootInfo:
    def __init__(self, options):
        self.medium_threshold = options.html_medium_threshold
        self.high_threshold = options.html_high_threshold
        self.medium_threshold_line = options.html_medium_threshold_line
        self.high_threshold_line = options.html_high_threshold_line
        self.medium_threshold_branch = options.html_medium_threshold_branch
        self.high_threshold_branch = options.html_high_threshold_branch
        self.details = options.html_details
        self.relative_anchors = options.relative_anchors

        self.version = __version__
        self.head = options.html_title
        self.date = options.timestamp.isoformat(sep=" ", timespec="seconds")
        self.encoding = options.html_encoding
        self.directory = None
        self.branches = dict()
        self.decisions = dict()
        self.calls = dict()
        self.functions = dict()
        self.lines = dict()
        self.files = []

    def set_directory(self, directory):
        self.directory = directory

    def get_directory(self):
        return "." if self.directory == "" else force_unix_separator(self.directory)

    def set_coverage(self, covdata: CovData) -> None:
        """Update this RootInfo with a summary of the CovData."""
        stats = SummarizedStats.from_covdata(covdata)
        self.lines = dict_from_stat(stats.line, self._line_coverage_to_class, 0.0)
        self.functions = dict_from_stat(stats.function, self._coverage_to_class)
        self.branches = dict_from_stat(stats.branch, self._branch_coverage_to_class)
        self.decisions = dict_from_stat(stats.decision, self._coverage_to_class)
        self.calls = dict_from_stat(stats.call, self._coverage_to_class)

    def add_file(self, cdata, link_report, cdata_fname):
        stats = SummarizedStats.from_file(cdata)

        lines = {
            "total": stats.line.total,
            "exec": stats.line.covered,
            "coverage": stats.line.percent_or(100.0),
            "class": self._line_coverage_to_class(stats.line.percent_or(100.0)),
        }

        functions = {
            "total": stats.function.total,
            "exec": stats.function.covered,
            "coverage": stats.function.percent_or("-"),
            "class": self._coverage_to_class(stats.function.percent),
        }

        branches = {
            "total": stats.branch.total,
            "exec": stats.branch.covered,
            "coverage": stats.branch.percent_or("-"),
            "class": self._branch_coverage_to_class(stats.branch.percent),
        }

        decisions = {
            "total": stats.decision.total,
            "exec": stats.decision.covered,
            "unchecked": stats.decision.uncheckable,
            "coverage": stats.decision.percent_or("-"),
            "class": self._coverage_to_class(stats.decision.percent),
        }

        calls = {
            "total": stats.call.total,
            "exec": stats.call.covered,
            "coverage": stats.call.percent_or("-"),
            "class": self._coverage_to_class(stats.call.percent),
        }

        display_filename = force_unix_separator(
            os.path.relpath(realpath(cdata_fname), self.directory)
        )

        if link_report is not None:
            if self.relative_anchors:
                link_report = os.path.basename(link_report)

        self.files.append(
            dict(
                directory=self.directory,
                filename=display_filename,
                link=link_report,
                lines=lines,
                branches=branches,
                decisions=decisions,
                calls=calls,
                functions=functions,
            )
        )

    def _coverage_to_class(self, coverage):
        return coverage_to_class(coverage, self.medium_threshold, self.high_threshold)

    def _line_coverage_to_class(self, coverage):
        return coverage_to_class(
            coverage, self.medium_threshold_line, self.high_threshold_line
        )

    def _branch_coverage_to_class(self, coverage):
        return coverage_to_class(
            coverage, self.medium_threshold_branch, self.high_threshold_branch
        )


#
# Produce an HTML report
#
def print_html_report(covdata: CovData, output_file, options):
    css_data = CssRenderer.render(options)
    medium_threshold = options.html_medium_threshold
    high_threshold = options.html_high_threshold
    medium_threshold_line = options.html_medium_threshold_line
    high_threshold_line = options.html_high_threshold_line
    medium_threshold_branch = options.html_medium_threshold_branch
    high_threshold_branch = options.html_high_threshold_branch
    show_decision = options.show_decision
    show_calls = options.show_calls

    data = {}
    root_info = RootInfo(options)
    data["info"] = root_info

    data["SHOW_DECISION"] = show_decision
    data["SHOW_CALL"] = show_calls
    data["COVERAGE_MED"] = medium_threshold
    data["COVERAGE_HIGH"] = high_threshold
    data["LINE_COVERAGE_MED"] = medium_threshold_line
    data["LINE_COVERAGE_HIGH"] = high_threshold_line
    data["BRANCH_COVERAGE_MED"] = medium_threshold_branch
    data["BRANCH_COVERAGE_HIGH"] = high_threshold_branch

    self_contained = options.html_self_contained
    if self_contained is None:
        self_contained = not options.html_details
    if output_file == "-":
        if not self_contained:
            raise ArgumentTypeError(
                "Only self contained reports can be printed to STDOUT"
            )
        elif options.html_details:
            raise ArgumentTypeError("Detailed reports can not be printed to STDOUT")

    if output_file.endswith(os.sep):
        output_file += (
            "coverage_details.html" if options.html_details else "coverage.html"
        )

    formatter = get_formatter(options)
    css_data += formatter.get_css()

    if self_contained:
        data["css"] = css_data
    else:
        css_output = os.path.splitext(output_file)[0] + ".css"
        with open_text_for_writing(css_output) as f:
            f.write(css_data)

        if options.relative_anchors:
            css_link = os.path.basename(css_output)
        else:
            css_link = css_output
        data["css_link"] = css_link

    data["theme"] = options.html_theme

    root_info.set_coverage(covdata)

    # Generate the coverage output (on a per-package basis)
    # source_dirs = set()
    files = []
    dirs = []
    filtered_fname = ""
    keys = sort_coverage(
        covdata,
        show_branch=False,
        filename_uses_relative_pathname=True,
        by_num_uncovered=options.sort_uncovered,
        by_percent_uncovered=options.sort_percent,
    )
    cdata_fname = {}
    cdata_sourcefile = {}
    for f in keys:
        filtered_fname = options.root_filter.sub("", f)
        files.append(filtered_fname)
        dirs.append(os.path.dirname(filtered_fname) + os.sep)
        cdata_fname[f] = filtered_fname
        if options.html_details:
            cdata_sourcefile[f] = _make_short_sourcename(output_file, filtered_fname)
        else:
            cdata_sourcefile[f] = None

    # Define the common root directory, which may differ from options.root
    # when source files share a common prefix.
    root_directory = ""
    if len(files) > 1:
        commondir = commonpath(files)
        if commondir != "":
            root_directory = commondir
    else:
        dir_, _file = os.path.split(filtered_fname)
        if dir_ != "":
            root_directory = dir_ + os.sep

    root_info.set_directory(root_directory)

    for f in keys:
        root_info.add_file(covdata[f], cdata_sourcefile[f], cdata_fname[f])

    if options.html_details:
        (output_prefix, output_suffix) = os.path.splitext(os.path.abspath(output_file))
        if output_suffix == "":
            output_suffix = ".html"
        functions_fname = f"{output_prefix}.functions{output_suffix}"
        data["FUNCTIONS_FNAME"] = os.path.basename(functions_fname)
    html_string = templates().get_template("root_page.html").render(**data)
    with open_text_for_writing(
        output_file, encoding=options.html_encoding, errors="xmlcharrefreplace"
    ) as fh:
        fh.write(html_string + "\n")

    # Return, if no details are requested
    if not options.html_details:
        return

    #
    # Generate an HTML file for every source file
    #
    error_occurred = False
    all_functions = dict()
    for f in keys:
        cdata = covdata[f]

        data["filename"] = cdata_fname[f]

        # Only use demangled names (containing a brace)
        data["function_list"] = []
        for name in sorted(cdata.functions.keys()):
            fcdata = cdata.functions[name]
            fdata = dict()
            fdata["name"] = name
            fdata["filename"] = cdata_fname[f]
            fdata["html_filename"] = os.path.basename(cdata_sourcefile[f])
            fdata["line"] = fcdata.lineno
            fdata["count"] = fcdata.count

            data["function_list"].append(fdata)
            all_functions[(fdata["name"], fdata["filename"])] = fdata

        def coverage_class(percent: Optional[float]) -> str:
            return coverage_to_class(percent, medium_threshold, high_threshold)

        def line_coverage_class(percent: Optional[float]) -> str:
            return coverage_to_class(
                percent, medium_threshold_line, high_threshold_line
            )

        def branch_coverage_class(percent: Optional[float]) -> str:
            return coverage_to_class(
                percent, medium_threshold_branch, high_threshold_branch
            )

        data["lines"] = dict_from_stat(cdata.line_coverage(), line_coverage_class)
        data["functions"] = dict_from_stat(cdata.function_coverage(), coverage_class)
        data["branches"] = dict_from_stat(
            cdata.branch_coverage(), branch_coverage_class
        )
        data["decisions"] = dict_from_stat(cdata.decision_coverage(), coverage_class)
        data["calls"] = dict_from_stat(cdata.call_coverage(), coverage_class)

        data["source_lines"] = []
        currdir = os.getcwd()
        os.chdir(options.root_dir)
        max_line_from_cdata = max(cdata.lines.keys(), default=0)
        try:
            with io.open(
                data["filename"],
                "r",
                encoding=options.source_encoding,
                errors="replace",
            ) as source_file:
                lines = formatter.highlighter_for_file(data["filename"])(
                    source_file.read()
                )
                ctr = 0
                for ctr, line in enumerate(lines, 1):
                    data["source_lines"].append(
                        source_row(ctr, line, cdata.lines.get(ctr))
                    )
                if ctr < max_line_from_cdata:
                    logger.warning(
                        f"File {data['filename']} has {ctr} line(s) but coverage data has {max_line_from_cdata} line(s)."
                    )
        except IOError as e:
            logger.warning(f'File {data["filename"]} not found: {repr(e)}')
            # Python ranges are exclusive. We want to iterate over all lines, including
            # that last line. Thus, we have to add a +1 to include that line.
            for ctr in range(1, max_line_from_cdata + 1):
                data["source_lines"].append(
                    source_row(
                        ctr,
                        "!!! File not found !!!" if ctr == 1 else "",
                        cdata.lines.get(ctr),
                    )
                )
            error_occurred = True
        os.chdir(currdir)

        html_string = templates().get_template("source_page.html").render(**data)
        with open_text_for_writing(
            cdata_sourcefile[f],
            encoding=options.html_encoding,
            errors="xmlcharrefreplace",
        ) as fh:
            fh.write(html_string + "\n")

    data["all_functions"] = [all_functions[k] for k in sorted(all_functions)]
    html_string = templates().get_template("functions_page.html").render(**data)
    with open_text_for_writing(
        functions_fname, encoding=options.html_encoding, errors="xmlcharrefreplace"
    ) as fh:
        fh.write(html_string + "\n")

    return error_occurred


def dict_from_stat(
    stat: Union[CoverageStat, DecisionCoverageStat],
    coverage_class: Callable[[Optional[float]], str],
    default: float = None,
) -> dict:
    coverage_default = "-" if default is None else default
    data = {
        "total": stat.total,
        "exec": stat.covered,
        "coverage": stat.percent_or(coverage_default),
        "class": coverage_class(stat.percent_or(default)),
    }

    if isinstance(stat, DecisionCoverageStat):
        data["unchecked"] = stat.uncheckable

    return data


def source_row(lineno: int, source: str, line_cov: Optional[LineCoverage]) -> dict:
    linebranch = None
    linedecision = None
    linecall = None
    linecount = ""
    covclass = ""
    if line_cov:
        if line_cov.is_excluded:
            covclass = "excludedLine"
        elif line_cov.is_covered:
            covclass = "coveredLine"
            linebranch = source_row_branch(line_cov.branches)
            linedecision = source_row_decision(line_cov.decision)
            linecount = line_cov.count
        elif line_cov.is_uncovered:
            covclass = "uncoveredLine"
            linedecision = source_row_decision(line_cov.decision)
        linecall = source_row_call(line_cov.calls)
    return {
        "lineno": lineno,
        "source": source,
        "covclass": covclass,
        "linebranch": linebranch,
        "linedecision": linedecision,
        "linecall": linecall,
        "linecount": linecount,
    }


def source_row_branch(branches):
    if not branches:
        return None

    taken = 0
    total = 0
    items = []

    for branch_id in sorted(branches):
        branch = branches[branch_id]
        if branch.is_covered:
            taken += 1
        total += 1
        items.append(
            {
                "taken": branch.is_covered,
                "name": branch_id,
                "count": branch.count,
            }
        )

    return {
        "taken": taken,
        "total": total,
        "branches": items,
    }


<<<<<<< HEAD
def source_row_decision(decision: Optional[DecisionCoverage]) -> Optional[dict]:
=======
def source_row_call(calls):
    if not calls:
        return None

    invoked = 0
    total = 0
    items = []

    for call_id in sorted(calls):
        call = calls[call_id]
        if call.is_covered:
            invoked += 1
        total += 1
        items.append(
            {
                "invoked": call.is_covered,
                "name": call_id,
            }
        )

    return {
        "invoked": invoked,
        "total": total,
        "calls": items,
    }


def source_row_decision(decision: DecisionCoverage) -> Optional[dict]:
>>>>>>> 7111438d
    if decision is None:
        return None

    items = []

    if isinstance(decision, DecisionCoverageUncheckable):
        items.append(
            {
                "uncheckable": True,
            }
        )
    elif isinstance(decision, DecisionCoverageConditional):
        items.append(
            {
                "uncheckable": False,
                "taken": decision.count_true > 0,
                "count": decision.count_true,
                "name": "true",
            }
        )
        items.append(
            {
                "uncheckable": False,
                "taken": decision.count_false > 0,
                "count": decision.count_false,
                "name": "false",
            }
        )
    elif isinstance(decision, DecisionCoverageSwitch):
        items.append(
            {
                "uncheckable": False,
                "taken": decision.count > 0,
                "count": decision.count,
                "name": "true",
            }
        )
    else:
        raise RuntimeError(f"Unknown decision type {decision!r}")

    return {
        "taken": len([i for i in items if i.get("taken", False)]),
        "uncheckable": len([i for i in items if i["uncheckable"]]),
        "total": len(items),
        "decisions": items,
    }


def _make_short_sourcename(output_file, filename):
    # type: (str, str) -> str
    r"""Make a short-ish file path for --html-detail output.

    Args:
        output_file (str): The --output path.
        defaultdefault_filename_name (str): The -default output name.
        filename (str): Path from root to source code.
    """

    (output_prefix, output_suffix) = os.path.splitext(os.path.abspath(output_file))
    if output_suffix == "":
        output_suffix = ".html"

    filename = filename.replace(os.sep, "/")
    sourcename = (
        ".".join(
            (
                output_prefix,
                os.path.basename(filename),
                hashlib.md5(filename.encode("utf-8")).hexdigest(),
            )
        )
        + output_suffix
    )
    return sourcename<|MERGE_RESOLUTION|>--- conflicted
+++ resolved
@@ -41,6 +41,7 @@
     DecisionCoverageSwitch,
     DecisionCoverageUncheckable,
     LineCoverage,
+    CallCoverage,
     SummarizedStats,
 )
 
@@ -319,15 +320,15 @@
     high_threshold_line = options.html_high_threshold_line
     medium_threshold_branch = options.html_medium_threshold_branch
     high_threshold_branch = options.html_high_threshold_branch
+    exclude_calls = options.exclude_calls
     show_decision = options.show_decision
-    show_calls = options.show_calls
 
     data = {}
     root_info = RootInfo(options)
     data["info"] = root_info
 
     data["SHOW_DECISION"] = show_decision
-    data["SHOW_CALL"] = show_calls
+    data["EXCLUDE_CALLS"] = exclude_calls
     data["COVERAGE_MED"] = medium_threshold
     data["COVERAGE_HIGH"] = high_threshold
     data["LINE_COVERAGE_MED"] = medium_threshold_line
@@ -605,10 +606,7 @@
     }
 
 
-<<<<<<< HEAD
-def source_row_decision(decision: Optional[DecisionCoverage]) -> Optional[dict]:
-=======
-def source_row_call(calls):
+def source_row_call(calls: Optional[CallCoverage]):
     if not calls:
         return None
 
@@ -635,8 +633,7 @@
     }
 
 
-def source_row_decision(decision: DecisionCoverage) -> Optional[dict]:
->>>>>>> 7111438d
+def source_row_decision(decision: Optional[DecisionCoverage]) -> Optional[dict]:
     if decision is None:
         return None
 
